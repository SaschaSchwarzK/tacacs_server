--- conflicted
+++ resolved
@@ -20,10 +20,6 @@
   setup:
     name: Setup Dependencies
     runs-on: ubuntu-latest
-<<<<<<< HEAD
-
-=======
->>>>>>> 60902d01
     timeout-minutes: 20
     outputs:
       cache-hit: ${{ steps.setup.outputs.cache-hit }}
