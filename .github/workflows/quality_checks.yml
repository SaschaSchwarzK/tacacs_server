--- conflicted
+++ resolved
@@ -20,11 +20,8 @@
   setup:
     name: Setup Dependencies
     runs-on: ubuntu-latest
-<<<<<<< HEAD
-    timeout-minutes: 20
-=======
-    timeout-minutes: 60
->>>>>>> f969c59a
+
+    timeout-minutes: 20
     outputs:
       cache-hit: ${{ steps.setup.outputs.cache-hit }}
     steps:
